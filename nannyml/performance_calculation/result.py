--- conflicted
+++ resolved
@@ -2,13 +2,8 @@
 #
 #  License: Apache Software License 2.0
 
-<<<<<<< HEAD
-"""Module containing the results of performance calculations and associated plots."""
-from typing import Dict, List, Union
-=======
 """Contains the results of the realized performance calculation and provides plotting functionality."""
 from typing import Union
->>>>>>> 5cd3d364
 
 import pandas as pd
 import plotly.graph_objects as go
@@ -27,33 +22,13 @@
 
     def __init__(
         self,
-<<<<<<< HEAD
-        performance_data: pd.DataFrame,
-        model_metadata: ModelMetadata,
-        metrics: List[str],
-=======
         results_data: pd.DataFrame,
         calculator: AbstractCalculator,
->>>>>>> 5cd3d364
     ):
         """Creates a new PerformanceCalculatorResult instance."""
         super().__init__(results_data)
 
-<<<<<<< HEAD
-        Parameters
-        ----------
-        performance_data : pd.DataFrame
-            The results of the performance calculation.
-        model_metadata :
-            The metadata describing the monitored model.
-        """
-        self.data = performance_data
-        self.metadata = model_metadata
-        self.calculator_name = "performance_calculator"
-        self._metrics = metrics
-=======
         from .calculator import PerformanceCalculator
->>>>>>> 5cd3d364
 
         if not isinstance(calculator, PerformanceCalculator):
             raise RuntimeError(
@@ -137,15 +112,9 @@
         else:
             raise InvalidArgumentsException(f"unknown plot kind '{kind}'. " f"Please provide on of: ['performance'].")
 
-<<<<<<< HEAD
-    @property
-    def plots(self) -> Dict[str, go.Figure]:
-        return {metric: self.plot(kind='performance', metric=metric) for metric in self._metrics}
-=======
     # @property
     # def plots(self) -> Dict[str, go.Figure]:
     #     return {metric: self.plot(kind='performance', metric=metric) for metric in self._metrics}
->>>>>>> 5cd3d364
 
 
 def _plot_performance_metric(
@@ -180,12 +149,8 @@
     """
     results_data = results_data.copy()
 
-<<<<<<< HEAD
-    plot_period_separator = len(performance_calculation_results['period'].value_counts()) > 1
-=======
     if isinstance(metric, str):
         metric = MetricFactory.create(metric, derive_use_case(calculator.y_pred_proba), {'calculator': calculator})
->>>>>>> 5cd3d364
 
     plot_period_separator = plot_reference
 
@@ -204,13 +169,8 @@
         drift_legend_label='Degraded performance',
         hover_labels=['Chunk', metric.display_name, 'Target data'],
         hover_marker_labels=['Reference', 'No change', 'Change'],
-<<<<<<< HEAD
-        lower_threshold_column_name=f'{metric_column_name}_lower_threshold',
-        upper_threshold_column_name=f'{metric_column_name}_upper_threshold',
-=======
         lower_threshold_column_name=f'{metric.column_name}_lower_threshold',
         upper_threshold_column_name=f'{metric.column_name}_upper_threshold',
->>>>>>> 5cd3d364
         threshold_legend_label='Performance threshold',
         partial_target_column_name='targets_missing_rate',
         title=f'Realized performance: {metric.display_name}',
