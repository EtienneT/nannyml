#  License: Apache Software License 2.0
#  Author:   Niels Nuyttens  <niels@nannyml.com>


"""Unit tests for performance metrics."""
from typing import Tuple

import numpy as np
import pandas as pd
import pytest
from logging import getLogger

from nannyml import PerformanceCalculator
from nannyml._typing import ProblemType
from nannyml.chunk import DefaultChunker
from nannyml.datasets import load_synthetic_multiclass_classification_dataset
from nannyml.performance_calculation.metrics.base import MetricFactory
from nannyml.performance_calculation.metrics.multiclass_classification import (
    MulticlassClassificationAccuracy,
    MulticlassClassificationAUROC,
    MulticlassClassificationConfusionMatrix,
    MulticlassClassificationF1,
    MulticlassClassificationPrecision,
    MulticlassClassificationRecall,
    MulticlassClassificationSpecificity,
    MulticlassClassificationAP,
    MulticlassClassificationBusinessValue
)
from nannyml.thresholds import ConstantThreshold, StandardDeviationThreshold

LOGGER = getLogger(__name__)


@pytest.fixture(scope='module')
def multiclass_data() -> Tuple[pd.DataFrame, pd.DataFrame, pd.DataFrame]:  # noqa: D103
    ref_df, ana_df, tgt_df = load_synthetic_multiclass_classification_dataset()

    return ref_df, ana_df, tgt_df


@pytest.fixture(scope='module')
def performance_calculator() -> PerformanceCalculator:  # noqa: D103
    business_value_matrix = np.array([
        [1, 0, -1],
        [0, 1, 0],
        [-1, 0, 1]
    ])
    return PerformanceCalculator(
        timestamp_column_name='timestamp',
        y_pred_proba={
            'prepaid_card': 'y_pred_proba_prepaid_card',
            'highstreet_card': 'y_pred_proba_highstreet_card',
            'upmarket_card': 'y_pred_proba_upmarket_card',
        },
        y_pred='y_pred',
        y_true='y_true',
        metrics=[
            'roc_auc',
            'f1',
            'precision',
            'recall',
            'specificity',
            'accuracy',
            'confusion_matrix',
            'average_precision',
            'business_value'
        ],
        problem_type='classification_multiclass',
        business_value_matrix=business_value_matrix,
        normalize_business_value='per_prediction'
    )


@pytest.fixture(scope='module')
def realized_performance_metrics(multiclass_data) -> pd.DataFrame:  # noqa: D103
    business_value_matrix = np.array([
        [1, 0, -1],
        [0, 1, 0],
        [-1, 0, 1]
    ])
    performance_calculator = PerformanceCalculator(
        y_pred_proba={
            'prepaid_card': 'y_pred_proba_prepaid_card',
            'highstreet_card': 'y_pred_proba_highstreet_card',
            'upmarket_card': 'y_pred_proba_upmarket_card',
        },
        y_pred='y_pred',
        y_true='y_true',
        metrics=[
            'roc_auc',
            'f1',
            'precision',
            'recall',
            'specificity',
            'accuracy',
            'confusion_matrix',
            'average_precision',
            'business_value'
        ],
        problem_type='classification_multiclass',
        business_value_matrix=business_value_matrix,
        normalize_business_value='per_prediction'
    ).fit(multiclass_data[0])
    results = performance_calculator.calculate(
        multiclass_data[1].merge(multiclass_data[2], on='id', how='left')
    ).filter(period='analysis')
    return results.to_df()


@pytest.fixture(scope='module')
def no_timestamp_metrics(performance_calculator, multiclass_data) -> pd.DataFrame:  # noqa: D103
    performance_calculator.fit(multiclass_data[0])
    results = performance_calculator.calculate(
        multiclass_data[1].merge(multiclass_data[2], left_index=True, right_index=True)
    ).filter(period='analysis')
    return results.data


@pytest.mark.parametrize(
    'key,problem_type,metric',
    [
        ('roc_auc', ProblemType.CLASSIFICATION_MULTICLASS, MulticlassClassificationAUROC),
        ('f1', ProblemType.CLASSIFICATION_MULTICLASS, MulticlassClassificationF1),
        ('precision', ProblemType.CLASSIFICATION_MULTICLASS, MulticlassClassificationPrecision),
        ('recall', ProblemType.CLASSIFICATION_MULTICLASS, MulticlassClassificationRecall),
        ('specificity', ProblemType.CLASSIFICATION_MULTICLASS, MulticlassClassificationSpecificity),
        ('accuracy', ProblemType.CLASSIFICATION_MULTICLASS, MulticlassClassificationAccuracy),
        ('confusion_matrix', ProblemType.CLASSIFICATION_MULTICLASS, MulticlassClassificationConfusionMatrix),
        ('average_precision', ProblemType.CLASSIFICATION_MULTICLASS, MulticlassClassificationAP),
        ('business_value', ProblemType.CLASSIFICATION_MULTICLASS, MulticlassClassificationBusinessValue),
    ],
)
def test_metric_factory_returns_correct_metric_given_key_and_problem_type(key, problem_type, metric):  # noqa: D103
<<<<<<< HEAD
    y_pred_proba = {
        'prepaid_card': 'y_pred_proba_prepaid_card',
        'highstreet_card': 'y_pred_proba_highstreet_card',
        'upmarket_card': 'y_pred_proba_upmarket_card',
    }
    business_value_matrix = np.array([
        [1, 0, -1],
        [0, 1, 0],
        [-1, 0, 1]
    ])
=======
    calc = PerformanceCalculator(
        timestamp_column_name='timestamp',
        y_pred_proba={'class1': 'y_pred_proba1', 'class2': 'y_pred_proba2', 'class3': 'y_pred_proba3'},
        y_pred='y_pred',
        y_true='y_true',
        metrics=['roc_auc', 'f1'],
        problem_type='classification_multiclass',
    )
>>>>>>> 8507064d
    sut = MetricFactory.create(
        key,
        problem_type,
        y_true='y_true',
        y_pred='y_pred',
        y_pred_proba=y_pred_proba,
        threshold=StandardDeviationThreshold(),
        business_value_matrix=business_value_matrix
    )
    assert sut == metric(
        y_true='y_true',
        y_pred='y_pred',
        y_pred_proba=y_pred_proba,
        threshold=StandardDeviationThreshold,
        business_value_matrix=business_value_matrix
    )


@pytest.mark.parametrize(
    'metric, expected',
    [
        ('roc_auc', [0.90759, 0.91053, 0.90941, 0.91158, 0.90753, 0.74859, 0.75114, 0.7564, 0.75856, 0.75394]),
        ('f1', [0.7511, 0.76305, 0.75849, 0.75894, 0.75796, 0.55711, 0.55915, 0.56506, 0.5639, 0.56164]),
        ('precision', [0.75127, 0.76313, 0.7585, 0.75897, 0.75795, 0.5597, 0.56291, 0.56907, 0.56667, 0.56513]),
        ('recall', [0.75103, 0.76315, 0.75848, 0.75899, 0.75798, 0.55783, 0.56017, 0.56594, 0.56472, 0.56277]),
        ('specificity', [0.87555, 0.88151, 0.87937, 0.87963, 0.87899, 0.77991, 0.78068, 0.78422, 0.78342, 0.78243]),
        ('accuracy', [0.75117, 0.763, 0.75867, 0.75917, 0.758, 0.56083, 0.56233, 0.56983, 0.56783, 0.566]),
        ('true_upmarket_card_pred_upmarket_card', [1490, 1524, 1544, 1528, 1567, 1165, 1120, 1147, 1166, 1173]),
        ('true_upmarket_card_pred_prepaid_card', [245, 234, 224, 201, 229, 372, 382, 382, 377, 371]),
        ('true_upmarket_card_pred_highstreet_card', [245, 252, 251, 262, 242, 525, 508, 535, 513, 513]),
        ('true_prepaid_card_pred_upmarket_card', [204, 201, 200, 246, 194, 448, 419, 416, 440, 436]),
        ('true_prepaid_card_pred_prepaid_card', [1560, 1518, 1557, 1577, 1493, 878, 908, 875, 888, 869]),
        ('true_prepaid_card_pred_highstreet_card', [274, 237, 264, 237, 270, 539, 595, 550, 539, 568]),
        ('true_highstreet_card_pred_upmarket_card', [250, 237, 259, 251, 277, 330, 318, 302, 312, 326]),
        ('true_highstreet_card_pred_prepaid_card', [275, 261, 250, 248, 240, 421, 404, 396, 412, 390]),
        ('true_highstreet_card_pred_highstreet_card', [1457, 1536, 1451, 1450, 1488, 1322, 1346, 1397, 1353, 1354]),
        ('average_precision', [0.83891, 0.8424, 0.84207, 0.844, 0.8364, 0.59673, 0.60133, 0.60421, 0.60751, 0.6052]),
        ('business_value', [2.00122, 2.04414, 2.01853, 2.01854, 2.01693, 1.28921, 1.31007, 1.32972, 1.32404, 1.31623])
    ],
)
def test_metric_values_are_calculated_correctly(realized_performance_metrics, metric, expected):  # noqa: D103
    metric_values = realized_performance_metrics.loc[:, (metric, 'value')]
    assert (round(metric_values, 5) == expected).all()


@pytest.mark.parametrize(
    'metric, expected',
    [
        ('roc_auc', [0.90759, 0.91053, 0.90941, 0.91158, 0.90753, 0.74859, 0.75114, 0.7564, 0.75856, 0.75394]),
        ('f1', [0.7511, 0.76305, 0.75849, 0.75894, 0.75796, 0.55711, 0.55915, 0.56506, 0.5639, 0.56164]),
        ('precision', [0.75127, 0.76313, 0.7585, 0.75897, 0.75795, 0.5597, 0.56291, 0.56907, 0.56667, 0.56513]),
        ('recall', [0.75103, 0.76315, 0.75848, 0.75899, 0.75798, 0.55783, 0.56017, 0.56594, 0.56472, 0.56277]),
        ('specificity', [0.87555, 0.88151, 0.87937, 0.87963, 0.87899, 0.77991, 0.78068, 0.78422, 0.78342, 0.78243]),
        ('accuracy', [0.75117, 0.763, 0.75867, 0.75917, 0.758, 0.56083, 0.56233, 0.56983, 0.56783, 0.566]),
        ('true_upmarket_card_pred_upmarket_card', [1490, 1524, 1544, 1528, 1567, 1165, 1120, 1147, 1166, 1173]),
        ('true_upmarket_card_pred_prepaid_card', [245, 234, 224, 201, 229, 372, 382, 382, 377, 371]),
        ('true_upmarket_card_pred_highstreet_card', [245, 252, 251, 262, 242, 525, 508, 535, 513, 513]),
        ('true_prepaid_card_pred_upmarket_card', [204, 201, 200, 246, 194, 448, 419, 416, 440, 436]),
        ('true_prepaid_card_pred_prepaid_card', [1560, 1518, 1557, 1577, 1493, 878, 908, 875, 888, 869]),
        ('true_prepaid_card_pred_highstreet_card', [274, 237, 264, 237, 270, 539, 595, 550, 539, 568]),
        ('true_highstreet_card_pred_upmarket_card', [250, 237, 259, 251, 277, 330, 318, 302, 312, 326]),
        ('true_highstreet_card_pred_prepaid_card', [275, 261, 250, 248, 240, 421, 404, 396, 412, 390]),
        ('true_highstreet_card_pred_highstreet_card', [1457, 1536, 1451, 1450, 1488, 1322, 1346, 1397, 1353, 1354]),
        ('average_precision', [0.83891, 0.8424, 0.84207, 0.844, 0.8364, 0.59673, 0.60133, 0.60421, 0.60751, 0.6052]),
        ('business_value', [2.00122, 2.04414, 2.01853, 2.01854, 2.01693, 1.28921, 1.31007, 1.32972, 1.32404, 1.31623])
    ],
)
def test_metric_values_without_timestamps_are_calculated_correctly(  # noqa: D103
    no_timestamp_metrics, metric, expected
):
    metric_values = no_timestamp_metrics.loc[:, (metric, 'value')]
    assert (round(metric_values, 5) == expected).all()


@pytest.mark.parametrize(
    'metric_cls',
    [
        MulticlassClassificationAUROC,
        MulticlassClassificationF1,
        MulticlassClassificationPrecision,
        MulticlassClassificationRecall,
        MulticlassClassificationSpecificity,
        MulticlassClassificationAccuracy,
    ],
)
def test_metric_logs_warning_when_lower_threshold_is_overridden_by_metric_limits(  # noqa: D103
    caplog, metric_cls, multiclass_data
):
    reference = multiclass_data[0]
    metric = metric_cls(
        y_pred_proba={
            'prepaid_card': 'y_pred_proba_prepaid_card',
            'highstreet_card': 'y_pred_proba_highstreet_card',
            'upmarket_card': 'y_pred_proba_upmarket_card',
        },
        y_pred='y_pred',
        y_true='y_true',
        threshold=ConstantThreshold(lower=-1),
    )
    metric.fit(reference, chunker=DefaultChunker())

    assert (
        f'{metric.display_name} lower threshold value -1 overridden by '
        f'lower threshold value limit {metric.lower_threshold_value_limit}' in caplog.messages
    )


@pytest.mark.parametrize(
    'metric_cls',
    [
        MulticlassClassificationAUROC,
        MulticlassClassificationF1,
        MulticlassClassificationPrecision,
        MulticlassClassificationRecall,
        MulticlassClassificationSpecificity,
        MulticlassClassificationAccuracy,
    ],
)
def test_metric_logs_warning_when_upper_threshold_is_overridden_by_metric_limits(  # noqa: D103
    caplog, metric_cls, multiclass_data
):
    reference = multiclass_data[0]
    metric = metric_cls(
        y_pred_proba={
            'prepaid_card': 'y_pred_proba_prepaid_card',
            'highstreet_card': 'y_pred_proba_highstreet_card',
            'upmarket_card': 'y_pred_proba_upmarket_card',
        },
        y_pred='y_pred',
        y_true='y_true',
        threshold=ConstantThreshold(upper=2),
    )
    metric.fit(reference, chunker=DefaultChunker())

    assert (
        f'{metric.display_name} upper threshold value 2 overridden by '
        f'upper threshold value limit {metric.upper_threshold_value_limit}' in caplog.messages
    )


<<<<<<< HEAD
def test_business_value_getting_classes_from_y_pred_proba(multiclass_data):
    reference, monitored, targets = multiclass_data
    reference['y_true'] = 'prepaid_card'
    monitored = monitored.merge(targets, on='id', how='left')
    business_value_matrix = np.array([
        [1, 0, -1],
        [0, 1, 0],
        [-1, 0, 1]
    ])
    calc = PerformanceCalculator(
=======
def test_auroc_errors_out_when_not_all_classes_are_represented_reference(multiclass_data, caplog):
    LOGGER.info("testing test_auroc_errors_out_when_not_all_classes_are_represented_reference")
    reference, _, _ = multiclass_data
    reference['y_pred_proba_clazz'] = reference['y_pred_proba_upmarket_card']
    performance_calculator = PerformanceCalculator(
>>>>>>> 8507064d
        y_pred_proba={
            'prepaid_card': 'y_pred_proba_prepaid_card',
            'highstreet_card': 'y_pred_proba_highstreet_card',
            'upmarket_card': 'y_pred_proba_upmarket_card',
<<<<<<< HEAD
        },
        y_pred='y_pred',
        y_true='y_true',
        metrics=['business_value'],
        problem_type='classification_multiclass',
        business_value_matrix=business_value_matrix,
        normalize_business_value='per_prediction'
    ).fit(reference)
    results = calc.calculate(monitored)
    assert [
        2.00122, 2.04414, 2.01853, 2.01854, 2.01693, 1.28921, 1.31007, 1.32972, 1.32404, 1.31623
    ] == list(
        results.filter(period='analysis').to_df().round(5).loc[:, ('business_value', 'value')]
    )


# TODO: At the moment the test below is invalid because y_pred_proba is mandatory. Uncomment when it is not.
# def test_business_value_getting_classes_without_y_pred_proba(multiclass_data):
#     reference, monitored, targets = multiclass_data
#     monitored = monitored.merge(targets, on='id', how='left')
#     business_value_matrix = np.array([
#         [1, 0, -1],
#         [0, 1, 0],
#         [-1, 0, 1]
#     ])
#     calc = PerformanceCalculator(
#         y_pred='y_pred',
#         y_true='y_true',
#         metrics=['business_value'],
#         problem_type='classification_multiclass',
#         business_value_matrix=business_value_matrix,
#         normalize_business_value='per_prediction'
#     ).fit(reference)
#     results = calc.calculate(monitored)
#     assert [
#         2.00122, 2.04414, 2.01853, 2.01854, 2.01693, 1.28921, 1.31007, 1.32972, 1.32404, 1.31623
#     ] == list(
#         results.filter(period='analysis').to_df().round(5).loc[:, ('business_value', 'value')]
#     )
=======
            'clazz': 'y_pred_proba_clazz'
        },
        y_pred='y_pred',
        y_true='y_true',
        metrics=['roc_auc'],
        problem_type='classification_multiclass',
    )
    performance_calculator.fit(reference)
    expected_exc_test = "y_pred_proba class and class probabilities dictionary does not match reference data."
    assert expected_exc_test in caplog.text


def test_auroc_errors_out_when_not_all_classes_are_represented_chunk(multiclass_data, caplog):
    LOGGER.info("testing test_auroc_errors_out_when_not_all_classes_are_represented_chunk")
    reference, monitored, targets = multiclass_data
    monitored = monitored.merge(targets)
    reference['y_pred_proba_clazz'] = reference['y_pred_proba_upmarket_card']
    monitored['y_pred_proba_clazz'] = monitored['y_pred_proba_upmarket_card']
    reference['y_true'].iloc[-1000:] = 'clazz'
    performance_calculator = PerformanceCalculator(
        y_pred_proba={
            'prepaid_card': 'y_pred_proba_prepaid_card',
            'highstreet_card': 'y_pred_proba_highstreet_card',
            'upmarket_card': 'y_pred_proba_upmarket_card',
            'clazz': 'y_pred_proba_clazz'
        },
        y_pred='y_pred',
        y_true='y_true',
        metrics=['roc_auc'],
        problem_type='classification_multiclass',
    )
    performance_calculator.fit(reference)
    _ = performance_calculator.calculate(monitored)
    expected_exc_test = "does not contain all reported classes, cannot calculate"
    assert expected_exc_test in caplog.text
>>>>>>> 8507064d
<|MERGE_RESOLUTION|>--- conflicted
+++ resolved
@@ -131,7 +131,6 @@
     ],
 )
 def test_metric_factory_returns_correct_metric_given_key_and_problem_type(key, problem_type, metric):  # noqa: D103
-<<<<<<< HEAD
     y_pred_proba = {
         'prepaid_card': 'y_pred_proba_prepaid_card',
         'highstreet_card': 'y_pred_proba_highstreet_card',
@@ -142,16 +141,6 @@
         [0, 1, 0],
         [-1, 0, 1]
     ])
-=======
-    calc = PerformanceCalculator(
-        timestamp_column_name='timestamp',
-        y_pred_proba={'class1': 'y_pred_proba1', 'class2': 'y_pred_proba2', 'class3': 'y_pred_proba3'},
-        y_pred='y_pred',
-        y_true='y_true',
-        metrics=['roc_auc', 'f1'],
-        problem_type='classification_multiclass',
-    )
->>>>>>> 8507064d
     sut = MetricFactory.create(
         key,
         problem_type,
@@ -292,7 +281,52 @@
     )
 
 
-<<<<<<< HEAD
+def test_auroc_errors_out_when_not_all_classes_are_represented_reference(multiclass_data, caplog):
+    LOGGER.info("testing test_auroc_errors_out_when_not_all_classes_are_represented_reference")
+    reference, _, _ = multiclass_data
+    reference['y_pred_proba_clazz'] = reference['y_pred_proba_upmarket_card']
+    performance_calculator = PerformanceCalculator(
+        y_pred_proba={
+            'prepaid_card': 'y_pred_proba_prepaid_card',
+            'highstreet_card': 'y_pred_proba_highstreet_card',
+            'upmarket_card': 'y_pred_proba_upmarket_card',
+            'clazz': 'y_pred_proba_clazz'
+        },
+        y_pred='y_pred',
+        y_true='y_true',
+        metrics=['roc_auc'],
+        problem_type='classification_multiclass',
+    )
+    performance_calculator.fit(reference)
+    expected_exc_test = "y_pred_proba class and class probabilities dictionary does not match reference data."
+    assert expected_exc_test in caplog.text
+
+
+def test_auroc_errors_out_when_not_all_classes_are_represented_chunk(multiclass_data, caplog):
+    LOGGER.info("testing test_auroc_errors_out_when_not_all_classes_are_represented_chunk")
+    reference, monitored, targets = multiclass_data
+    monitored = monitored.merge(targets)
+    reference['y_pred_proba_clazz'] = reference['y_pred_proba_upmarket_card']
+    monitored['y_pred_proba_clazz'] = monitored['y_pred_proba_upmarket_card']
+    reference['y_true'].iloc[-1000:] = 'clazz'
+    performance_calculator = PerformanceCalculator(
+        y_pred_proba={
+            'prepaid_card': 'y_pred_proba_prepaid_card',
+            'highstreet_card': 'y_pred_proba_highstreet_card',
+            'upmarket_card': 'y_pred_proba_upmarket_card',
+            'clazz': 'y_pred_proba_clazz'
+        },
+        y_pred='y_pred',
+        y_true='y_true',
+        metrics=['roc_auc'],
+        problem_type='classification_multiclass',
+    )
+    performance_calculator.fit(reference)
+    _ = performance_calculator.calculate(monitored)
+    expected_exc_test = "does not contain all reported classes, cannot calculate"
+    assert expected_exc_test in caplog.text
+
+
 def test_business_value_getting_classes_from_y_pred_proba(multiclass_data):
     reference, monitored, targets = multiclass_data
     reference['y_true'] = 'prepaid_card'
@@ -303,18 +337,10 @@
         [-1, 0, 1]
     ])
     calc = PerformanceCalculator(
-=======
-def test_auroc_errors_out_when_not_all_classes_are_represented_reference(multiclass_data, caplog):
-    LOGGER.info("testing test_auroc_errors_out_when_not_all_classes_are_represented_reference")
-    reference, _, _ = multiclass_data
-    reference['y_pred_proba_clazz'] = reference['y_pred_proba_upmarket_card']
-    performance_calculator = PerformanceCalculator(
->>>>>>> 8507064d
-        y_pred_proba={
-            'prepaid_card': 'y_pred_proba_prepaid_card',
-            'highstreet_card': 'y_pred_proba_highstreet_card',
-            'upmarket_card': 'y_pred_proba_upmarket_card',
-<<<<<<< HEAD
+        y_pred_proba={
+            'prepaid_card': 'y_pred_proba_prepaid_card',
+            'highstreet_card': 'y_pred_proba_highstreet_card',
+            'upmarket_card': 'y_pred_proba_upmarket_card',
         },
         y_pred='y_pred',
         y_true='y_true',
@@ -353,41 +379,4 @@
 #         2.00122, 2.04414, 2.01853, 2.01854, 2.01693, 1.28921, 1.31007, 1.32972, 1.32404, 1.31623
 #     ] == list(
 #         results.filter(period='analysis').to_df().round(5).loc[:, ('business_value', 'value')]
-#     )
-=======
-            'clazz': 'y_pred_proba_clazz'
-        },
-        y_pred='y_pred',
-        y_true='y_true',
-        metrics=['roc_auc'],
-        problem_type='classification_multiclass',
-    )
-    performance_calculator.fit(reference)
-    expected_exc_test = "y_pred_proba class and class probabilities dictionary does not match reference data."
-    assert expected_exc_test in caplog.text
-
-
-def test_auroc_errors_out_when_not_all_classes_are_represented_chunk(multiclass_data, caplog):
-    LOGGER.info("testing test_auroc_errors_out_when_not_all_classes_are_represented_chunk")
-    reference, monitored, targets = multiclass_data
-    monitored = monitored.merge(targets)
-    reference['y_pred_proba_clazz'] = reference['y_pred_proba_upmarket_card']
-    monitored['y_pred_proba_clazz'] = monitored['y_pred_proba_upmarket_card']
-    reference['y_true'].iloc[-1000:] = 'clazz'
-    performance_calculator = PerformanceCalculator(
-        y_pred_proba={
-            'prepaid_card': 'y_pred_proba_prepaid_card',
-            'highstreet_card': 'y_pred_proba_highstreet_card',
-            'upmarket_card': 'y_pred_proba_upmarket_card',
-            'clazz': 'y_pred_proba_clazz'
-        },
-        y_pred='y_pred',
-        y_true='y_true',
-        metrics=['roc_auc'],
-        problem_type='classification_multiclass',
-    )
-    performance_calculator.fit(reference)
-    _ = performance_calculator.calculate(monitored)
-    expected_exc_test = "does not contain all reported classes, cannot calculate"
-    assert expected_exc_test in caplog.text
->>>>>>> 8507064d
+#     )