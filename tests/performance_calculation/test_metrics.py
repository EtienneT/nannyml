#  Author:   Niels Nuyttens  <niels@nannyml.com>
#
#  License: Apache Software License 2.0

"""Unit tests for performance metrics."""
from typing import Tuple

import pandas as pd
import pytest

<<<<<<< HEAD
=======
from nannyml import PerformanceCalculator
from nannyml._typing import UseCase
>>>>>>> 5cd3d364
from nannyml.datasets import (
    load_synthetic_binary_classification_dataset,
    load_synthetic_multiclass_classification_dataset,
)
<<<<<<< HEAD
from nannyml.exceptions import InvalidArgumentsException, MissingMetadataException
from nannyml.metadata import BinaryClassificationMetadata, ModelMetadata, ModelType, MulticlassClassificationMetadata
from nannyml.metadata.extraction import extract_metadata
from nannyml.performance_calculation import BinaryClassificationAUROC
=======
from nannyml.exceptions import InvalidArgumentsException
>>>>>>> 5cd3d364
from nannyml.performance_calculation.metrics import (
    BinaryClassificationAccuracy,
    BinaryClassificationAUROC,
    BinaryClassificationF1,
    BinaryClassificationPrecision,
    BinaryClassificationRecall,
    BinaryClassificationSpecificity,
    MetricFactory,
    MulticlassClassificationAccuracy,
    MulticlassClassificationAUROC,
    MulticlassClassificationF1,
    MulticlassClassificationPrecision,
    MulticlassClassificationRecall,
    MulticlassClassificationSpecificity,
)


@pytest.fixture
def binary_data() -> Tuple[pd.DataFrame, pd.DataFrame, pd.DataFrame]:  # noqa: D103
    ref_df, ana_df, tgt_df = load_synthetic_binary_classification_dataset()
    ref_df['y_pred'] = ref_df['y_pred_proba'].map(lambda p: p >= 0.8).astype(int)
    ana_df['y_pred'] = ana_df['y_pred_proba'].map(lambda p: p >= 0.8).astype(int)

    return ref_df, ana_df, tgt_df


@pytest.fixture()
def performance_calculator() -> PerformanceCalculator:
    return PerformanceCalculator(
        timestamp_column_name='timestamp',
        y_pred_proba='y_pred_proba',
        y_pred='y_pred',
        y_true='y_true',
        metrics=['roc_auc', 'f1'],
    )


@pytest.fixture
def multiclass_data() -> Tuple[pd.DataFrame, pd.DataFrame, pd.DataFrame]:  # noqa: D103
    ref_df, ana_df, tgt_df = load_synthetic_multiclass_classification_dataset()

    return ref_df, ana_df, tgt_df


@pytest.fixture
def binary_data() -> Tuple[pd.DataFrame, pd.DataFrame, pd.DataFrame]:  # noqa: D103
    ref_df, ana_df, tgt_df = load_synthetic_binary_classification_dataset()
    ref_df['y_pred'] = ref_df['y_pred_proba'].map(lambda p: p >= 0.8).astype(int)
    ana_df['y_pred'] = ana_df['y_pred_proba'].map(lambda p: p >= 0.8).astype(int)

    return ref_df, ana_df, tgt_df


@pytest.fixture
def binary_metadata(binary_data) -> ModelMetadata:  # noqa: D103
    md = extract_metadata(binary_data[0], model_type='classification_binary')
    md.target_column_name = 'work_home_actual'
    return md


@pytest.fixture
def multiclass_data() -> Tuple[pd.DataFrame, pd.DataFrame, pd.DataFrame]:  # noqa: D103
    ref_df, ana_df, tgt_df = load_synthetic_multiclass_classification_dataset()

    return ref_df, ana_df, tgt_df


@pytest.fixture
def multiclass_metadata(multiclass_data) -> ModelMetadata:  # noqa: D103
    md = extract_metadata(multiclass_data[0], model_type='classification_multiclass')
    return md


@pytest.mark.parametrize(
    'key,metadata,metric',
    [
        ('roc_auc', UseCase.CLASSIFICATION_BINARY, BinaryClassificationAUROC),
        ('roc_auc', UseCase.CLASSIFICATION_MULTICLASS, MulticlassClassificationAUROC),
        ('f1', UseCase.CLASSIFICATION_BINARY, BinaryClassificationF1),
        ('f1', UseCase.CLASSIFICATION_MULTICLASS, MulticlassClassificationF1),
        ('precision', UseCase.CLASSIFICATION_BINARY, BinaryClassificationPrecision),
        ('precision', UseCase.CLASSIFICATION_MULTICLASS, MulticlassClassificationPrecision),
        ('recall', UseCase.CLASSIFICATION_BINARY, BinaryClassificationRecall),
        ('recall', UseCase.CLASSIFICATION_MULTICLASS, MulticlassClassificationRecall),
        ('specificity', UseCase.CLASSIFICATION_BINARY, BinaryClassificationSpecificity),
        ('specificity', UseCase.CLASSIFICATION_MULTICLASS, MulticlassClassificationSpecificity),
        ('accuracy', UseCase.CLASSIFICATION_BINARY, BinaryClassificationAccuracy),
        ('accuracy', UseCase.CLASSIFICATION_MULTICLASS, MulticlassClassificationAccuracy),
    ],
)
def test_metric_factory_returns_correct_metric_given_key_and_metadata(key, metadata, metric):  # noqa: D103
    calc = PerformanceCalculator(
        timestamp_column_name='timestamp',
        y_pred_proba='y_pred_proba',
        y_pred='y_pred',
        y_true='y_true',
        metrics=['roc_auc', 'f1'],
    )
    sut = MetricFactory.create(key, metadata, {'calculator': calc})
    assert sut == metric(calculator=calc)


@pytest.mark.parametrize('use_case', [UseCase.CLASSIFICATION_BINARY, UseCase.CLASSIFICATION_MULTICLASS])
def test_metric_factory_raises_invalid_args_exception_when_key_unknown(use_case):  # noqa: D103
    with pytest.raises(InvalidArgumentsException):
        _ = MetricFactory.create('foo', use_case)


@pytest.mark.parametrize('use_case', [UseCase.CLASSIFICATION_BINARY, UseCase.CLASSIFICATION_MULTICLASS])
def test_metric_factory_raises_invalid_args_exception_when_invalid_key_type_given(use_case):  # noqa: D103
    with pytest.raises(InvalidArgumentsException):
<<<<<<< HEAD
        _ = MetricFactory.create(123, metadata)


def test_metric_factory_raises_runtime_error_when_invalid_metadata_type_given():  # noqa: D103
    class FakeModelMetadata(ModelMetadata):
        def __init__(self):
            super().__init__(model_type=ModelType.CLASSIFICATION_BINARY)

        @property
        def metadata_columns(self):
            return []

        def to_dict(self) -> Dict[str, Any]:
            pass

        def to_df(self) -> pd.DataFrame:
            pass

        def enrich(self, data: pd.DataFrame) -> pd.DataFrame:
            pass

        def is_complete(self) -> Tuple[bool, List[str]]:
            pass

        def extract(self, data: pd.DataFrame, model_name: str = None, exclude_columns: List[str] = None):
            pass

    with pytest.raises(
        RuntimeError,
        match="metric 'roc_auc' is currently not supported for model type "
        "FakeModelMetadata. Please specify another metric or use one of "
        "these supported model types for this metric",
    ):
        _ = MetricFactory.create('roc_auc', FakeModelMetadata())


# cannot combine fixtures and parametrization in pytest, so need to split binary/multiclass cases
@pytest.mark.parametrize('metric', ['roc_auc', 'f1', 'precision', 'recall', 'specificity', 'accuracy'])
def test_metric_calculation_raises_invalid_metadata_exception_when_missing_binary_target_metadata(  # noqa: D103
    metric, binary_data, binary_metadata
):
    binary_metadata.target_column_name = None
    m = MetricFactory.create(key=metric, metadata=binary_metadata)
    with pytest.raises(MissingMetadataException):
        # m.fit(binary_data[0], chunker=DefaultChunker())  # not really required, but for completeness
        m.calculate(binary_data[1])


@pytest.mark.parametrize('metric', ['roc_auc', 'f1', 'precision', 'recall', 'specificity', 'accuracy'])
def test_metric_calculation_raises_invalid_metadata_exception_when_missing_target_multiclass_metadata(  # noqa: D103
    metric, multiclass_data, multiclass_metadata
):
    multiclass_metadata.target_column_name = None
    m = MetricFactory.create(key=metric, metadata=multiclass_metadata)
    with pytest.raises(MissingMetadataException):
        # m.fit(multiclass_data[0], chunker=DefaultChunker())  # not really required, but for completeness
        m.calculate(multiclass_data[1])


# cannot combine fixtures and parametrization in pytest, so need to split binary/multiclass cases
@pytest.mark.parametrize('metric', ['f1', 'precision', 'recall', 'specificity', 'accuracy'])
def test_metric_calculation_raises_invalid_metadata_exception_when_missing_binary_prediction_metadata(  # noqa: D103
    metric, binary_data, binary_metadata
):
    binary_metadata.prediction_column_name = None
    m = MetricFactory.create(key=metric, metadata=binary_metadata)
    with pytest.raises(MissingMetadataException):
        # m.fit(binary_data[0], chunker=DefaultChunker())  # not really required, but for completeness
        m.calculate(binary_data[1])


@pytest.mark.parametrize('metric', ['f1', 'precision', 'recall', 'specificity', 'accuracy'])
def test_metric_calculation_raises_invalid_metadata_exception_when_missing_multiclass_target_metadata(  # noqa: D103
    metric, multiclass_data, multiclass_metadata
):
    multiclass_metadata.prediction_column_name = None
    m = MetricFactory.create(key=metric, metadata=multiclass_metadata)
    with pytest.raises(MissingMetadataException):
        # m.fit(multiclass_data[0], chunker=DefaultChunker())  # not really required, but for completeness
        m.calculate(multiclass_data[1])


def test_metric_roc_auc_calculation_raises_invalid_metadata_exception_when_missing_binary_score_metadata(  # noqa: D103
    binary_data, binary_metadata
):
    binary_metadata.predicted_probability_column_name = None
    m = MetricFactory.create(key='roc_auc', metadata=binary_metadata)
    with pytest.raises(MissingMetadataException):
        # m.fit(binary_data[0], chunker=DefaultChunker())  # not really required, but for completeness
        m.calculate(binary_data[1])


def test_metric_roc_auc_calculation_raises_invalid_metadata_exception_when_missing_mc_score_metadata(  # noqa: D103
    multiclass_data, multiclass_metadata
):
    multiclass_metadata.predicted_probabilities_column_names = None
    m = MetricFactory.create(key='roc_auc', metadata=multiclass_metadata)
    with pytest.raises(MissingMetadataException):
        # m.fit(binary_data[0], chunker=DefaultChunker())  # not really required, but for completeness
        m.calculate(multiclass_data[1])
=======
        _ = MetricFactory.create(123, use_case)
>>>>>>> 5cd3d364
<|MERGE_RESOLUTION|>--- conflicted
+++ resolved
@@ -8,23 +8,13 @@
 import pandas as pd
 import pytest
 
-<<<<<<< HEAD
-=======
 from nannyml import PerformanceCalculator
 from nannyml._typing import UseCase
->>>>>>> 5cd3d364
 from nannyml.datasets import (
     load_synthetic_binary_classification_dataset,
     load_synthetic_multiclass_classification_dataset,
 )
-<<<<<<< HEAD
-from nannyml.exceptions import InvalidArgumentsException, MissingMetadataException
-from nannyml.metadata import BinaryClassificationMetadata, ModelMetadata, ModelType, MulticlassClassificationMetadata
-from nannyml.metadata.extraction import extract_metadata
-from nannyml.performance_calculation import BinaryClassificationAUROC
-=======
 from nannyml.exceptions import InvalidArgumentsException
->>>>>>> 5cd3d364
 from nannyml.performance_calculation.metrics import (
     BinaryClassificationAccuracy,
     BinaryClassificationAUROC,
@@ -69,35 +59,6 @@
     return ref_df, ana_df, tgt_df
 
 
-@pytest.fixture
-def binary_data() -> Tuple[pd.DataFrame, pd.DataFrame, pd.DataFrame]:  # noqa: D103
-    ref_df, ana_df, tgt_df = load_synthetic_binary_classification_dataset()
-    ref_df['y_pred'] = ref_df['y_pred_proba'].map(lambda p: p >= 0.8).astype(int)
-    ana_df['y_pred'] = ana_df['y_pred_proba'].map(lambda p: p >= 0.8).astype(int)
-
-    return ref_df, ana_df, tgt_df
-
-
-@pytest.fixture
-def binary_metadata(binary_data) -> ModelMetadata:  # noqa: D103
-    md = extract_metadata(binary_data[0], model_type='classification_binary')
-    md.target_column_name = 'work_home_actual'
-    return md
-
-
-@pytest.fixture
-def multiclass_data() -> Tuple[pd.DataFrame, pd.DataFrame, pd.DataFrame]:  # noqa: D103
-    ref_df, ana_df, tgt_df = load_synthetic_multiclass_classification_dataset()
-
-    return ref_df, ana_df, tgt_df
-
-
-@pytest.fixture
-def multiclass_metadata(multiclass_data) -> ModelMetadata:  # noqa: D103
-    md = extract_metadata(multiclass_data[0], model_type='classification_multiclass')
-    return md
-
-
 @pytest.mark.parametrize(
     'key,metadata,metric',
     [
@@ -136,107 +97,4 @@
 @pytest.mark.parametrize('use_case', [UseCase.CLASSIFICATION_BINARY, UseCase.CLASSIFICATION_MULTICLASS])
 def test_metric_factory_raises_invalid_args_exception_when_invalid_key_type_given(use_case):  # noqa: D103
     with pytest.raises(InvalidArgumentsException):
-<<<<<<< HEAD
-        _ = MetricFactory.create(123, metadata)
-
-
-def test_metric_factory_raises_runtime_error_when_invalid_metadata_type_given():  # noqa: D103
-    class FakeModelMetadata(ModelMetadata):
-        def __init__(self):
-            super().__init__(model_type=ModelType.CLASSIFICATION_BINARY)
-
-        @property
-        def metadata_columns(self):
-            return []
-
-        def to_dict(self) -> Dict[str, Any]:
-            pass
-
-        def to_df(self) -> pd.DataFrame:
-            pass
-
-        def enrich(self, data: pd.DataFrame) -> pd.DataFrame:
-            pass
-
-        def is_complete(self) -> Tuple[bool, List[str]]:
-            pass
-
-        def extract(self, data: pd.DataFrame, model_name: str = None, exclude_columns: List[str] = None):
-            pass
-
-    with pytest.raises(
-        RuntimeError,
-        match="metric 'roc_auc' is currently not supported for model type "
-        "FakeModelMetadata. Please specify another metric or use one of "
-        "these supported model types for this metric",
-    ):
-        _ = MetricFactory.create('roc_auc', FakeModelMetadata())
-
-
-# cannot combine fixtures and parametrization in pytest, so need to split binary/multiclass cases
-@pytest.mark.parametrize('metric', ['roc_auc', 'f1', 'precision', 'recall', 'specificity', 'accuracy'])
-def test_metric_calculation_raises_invalid_metadata_exception_when_missing_binary_target_metadata(  # noqa: D103
-    metric, binary_data, binary_metadata
-):
-    binary_metadata.target_column_name = None
-    m = MetricFactory.create(key=metric, metadata=binary_metadata)
-    with pytest.raises(MissingMetadataException):
-        # m.fit(binary_data[0], chunker=DefaultChunker())  # not really required, but for completeness
-        m.calculate(binary_data[1])
-
-
-@pytest.mark.parametrize('metric', ['roc_auc', 'f1', 'precision', 'recall', 'specificity', 'accuracy'])
-def test_metric_calculation_raises_invalid_metadata_exception_when_missing_target_multiclass_metadata(  # noqa: D103
-    metric, multiclass_data, multiclass_metadata
-):
-    multiclass_metadata.target_column_name = None
-    m = MetricFactory.create(key=metric, metadata=multiclass_metadata)
-    with pytest.raises(MissingMetadataException):
-        # m.fit(multiclass_data[0], chunker=DefaultChunker())  # not really required, but for completeness
-        m.calculate(multiclass_data[1])
-
-
-# cannot combine fixtures and parametrization in pytest, so need to split binary/multiclass cases
-@pytest.mark.parametrize('metric', ['f1', 'precision', 'recall', 'specificity', 'accuracy'])
-def test_metric_calculation_raises_invalid_metadata_exception_when_missing_binary_prediction_metadata(  # noqa: D103
-    metric, binary_data, binary_metadata
-):
-    binary_metadata.prediction_column_name = None
-    m = MetricFactory.create(key=metric, metadata=binary_metadata)
-    with pytest.raises(MissingMetadataException):
-        # m.fit(binary_data[0], chunker=DefaultChunker())  # not really required, but for completeness
-        m.calculate(binary_data[1])
-
-
-@pytest.mark.parametrize('metric', ['f1', 'precision', 'recall', 'specificity', 'accuracy'])
-def test_metric_calculation_raises_invalid_metadata_exception_when_missing_multiclass_target_metadata(  # noqa: D103
-    metric, multiclass_data, multiclass_metadata
-):
-    multiclass_metadata.prediction_column_name = None
-    m = MetricFactory.create(key=metric, metadata=multiclass_metadata)
-    with pytest.raises(MissingMetadataException):
-        # m.fit(multiclass_data[0], chunker=DefaultChunker())  # not really required, but for completeness
-        m.calculate(multiclass_data[1])
-
-
-def test_metric_roc_auc_calculation_raises_invalid_metadata_exception_when_missing_binary_score_metadata(  # noqa: D103
-    binary_data, binary_metadata
-):
-    binary_metadata.predicted_probability_column_name = None
-    m = MetricFactory.create(key='roc_auc', metadata=binary_metadata)
-    with pytest.raises(MissingMetadataException):
-        # m.fit(binary_data[0], chunker=DefaultChunker())  # not really required, but for completeness
-        m.calculate(binary_data[1])
-
-
-def test_metric_roc_auc_calculation_raises_invalid_metadata_exception_when_missing_mc_score_metadata(  # noqa: D103
-    multiclass_data, multiclass_metadata
-):
-    multiclass_metadata.predicted_probabilities_column_names = None
-    m = MetricFactory.create(key='roc_auc', metadata=multiclass_metadata)
-    with pytest.raises(MissingMetadataException):
-        # m.fit(binary_data[0], chunker=DefaultChunker())  # not really required, but for completeness
-        m.calculate(multiclass_data[1])
-=======
-        _ = MetricFactory.create(123, use_case)
->>>>>>> 5cd3d364
+        _ = MetricFactory.create(123, use_case)